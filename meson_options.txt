option('platform', type: 'combo', choices: ['none', 'tizen', 'yocto', 'android'], value: 'none')
option('enable-app', type: 'boolean', value: true)
option('install-app', type: 'boolean', value: true)
option('use_gym', type: 'boolean', value: false)
option('enable-capi', type: 'feature', value: 'auto')
option('enable-ccapi', type: 'boolean', value: true)
option('enable-test', type: 'boolean', value: true)
option('enable-logging', type: 'boolean', value: true)
option('enable-tizen-feature-check', type: 'boolean', value: true)
option('enable-nnstreamer-backbone', type: 'boolean', value: false)
option('enable-tflite-backbone', type: 'boolean', value: true)
option('enable-profile', type: 'boolean', value: false)
option('enable-trace', type: 'boolean', value: false)
option('enable-debug', type: 'boolean', value: false)
option('enable-tflite-interpreter', type: 'boolean', value: true)
option('enable-memory-swap', type: 'boolean', value: false)
option('memory-swap-path', type: 'string', value: '')
option('test-timeout', type: 'integer', value: 60)

# dependency conflict resolution
option('capi-ml-inference-actual', type: 'string', value: 'capi-ml-inference',
        description: 'backward compatible dependency name of capi-ml-inference. ignored if ml-api-support is disabled.')
option('capi-ml-common-actual', type: 'string', value: 'capi-ml-common',
        description: 'backward compatible dependency name of capi-ml-common. ignored if ml-api-support is disabled.')
option('tizen-version-major', type: 'integer', min : 4, max : 9999, value: 9999) # 9999 means "not Tizen"
option('tizen-version-minor', type: 'integer', min : 0, max : 9999, value: 0)
option('openblas-num-threads', type: 'integer', min : 0, max : 9999, value: 0)
#This is for the multi-threading in nntrainer
option('nntr-num-threads', type: 'integer', min : 0, max : 9999, value: 1)
option('omp-num-threads', type: 'integer', min : 0, max : 9999, value: 1)

# test related option
option('reduce-tolerance', type: 'boolean', value: true)
option('enable-long-test', type: 'boolean', value: false)

# backend options
option('enable-blas', type: 'boolean', value: true)
option('enable-fp16', type: 'boolean', value: false)
option('enable-cublas', type: 'boolean', value: false)
option('enable-openmp', type: 'boolean', value: true)
option('enable-neon', type: 'boolean', value: false)
option('enable-avx', type: 'boolean', value: false)
<<<<<<< HEAD
=======
option('enable-opencl', type: 'boolean', value: false)
>>>>>>> 9cb89990

# ml-api dependency (to enable, install capi-inference from github.com/nnstreamer/api )
# To inter-operate with nnstreamer and ML-API packages, you need to enable this.
# If this is disabled, related options (capi-ml-*) are ignored.
option('ml-api-support', type: 'feature', value: 'auto')
# @todo : make them use 'feature' and depend on ml-api-support
option('enable-nnstreamer-tensor-filter', type: 'feature', value: 'auto')
option('enable-nnstreamer-tensor-trainer', type: 'feature', value: 'auto')
option('nnstreamer-subplugin-install-path', type: 'string', value: '/usr/lib/nnstreamer') # where nnstreamer subplugin should be installed<|MERGE_RESOLUTION|>--- conflicted
+++ resolved
@@ -40,10 +40,7 @@
 option('enable-openmp', type: 'boolean', value: true)
 option('enable-neon', type: 'boolean', value: false)
 option('enable-avx', type: 'boolean', value: false)
-<<<<<<< HEAD
-=======
 option('enable-opencl', type: 'boolean', value: false)
->>>>>>> 9cb89990
 
 # ml-api dependency (to enable, install capi-inference from github.com/nnstreamer/api )
 # To inter-operate with nnstreamer and ML-API packages, you need to enable this.
