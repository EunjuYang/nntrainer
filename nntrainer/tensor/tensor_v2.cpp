// SPDX-License-Identifier: Apache-2.0
/**
 * @file	tensor_v2.cpp
 * @date	01 December 2023
 * @brief	This is a TensorV2 class
 * @see		https://github.com/nnstreamer/nntrainer
 * @author	Jijoong Moon <jijoong.moon@samsung.com>
 * @author	Donghyeon Jeong <dhyeon.jeong@samsung.com>
 * @bug		No known bugs except for NYI items
 */

#include <float_tensor.h>
#include <tensor_v2.h>

#ifdef ENABLE_FP16
#include <half_tensor.h>
#endif

namespace nntrainer {

TensorV2::TensorV2(std::string name_, Tformat fm, Tdatatype d_type) {
  itensor = nullptr;

  if (d_type == Tdatatype::FP32) {
    itensor = std::shared_ptr<FloatTensor>(new FloatTensor(name_, fm),
                                           std::default_delete<FloatTensor>());
  } else if (d_type == Tdatatype::FP16) {
#ifdef ENABLE_FP16
    itensor = std::shared_ptr<HalfTensor>(new HalfTensor(name_, fm),
                                          std::default_delete<HalfTensor>());
#else
    throw std::invalid_argument("Error: enable-fp16 is not enabled");
#endif
  } else {
    throw std::invalid_argument(
      "Error: TensorV2 cannot be constructed because the given d_type is not "
      "compatible with itensor. The supported d_types are: FP32, FP16 "
      "(if built with ENABLE_FP16).");
  }
}

TensorV2::TensorV2(const TensorDim &d, bool alloc_now, Initializer init,
                   std::string name) {
  itensor = nullptr;

  if (d.getDataType() == Tdatatype::FP32) {
    itensor =
      std::shared_ptr<FloatTensor>(new FloatTensor(d, alloc_now, init, name),
                                   std::default_delete<FloatTensor>());
  } else if (d.getDataType() == Tdatatype::FP16) {
#ifdef ENABLE_FP16
    itensor =
      std::shared_ptr<HalfTensor>(new HalfTensor(d, alloc_now, init, name),
                                  std::default_delete<HalfTensor>());
#else
    throw std::invalid_argument("Error: enable-fp16 is not enabled");
#endif
  } else {
    throw std::invalid_argument(
      "Error: TensorV2 cannot be constructed because the given d_type is not "
      "compatible with itensor. The supported d_types are: FP32, FP16 "
      "(if built with ENABLE_FP16).");
  }
}

TensorV2::TensorV2(const TensorDim &d, const void *buf) {
  itensor = nullptr;

  if (d.getDataType() == Tdatatype::FP32) {
    itensor = std::shared_ptr<FloatTensor>(new FloatTensor(d, buf),
                                           std::default_delete<FloatTensor>());
  } else if (d.getDataType() == Tdatatype::FP16) {
#ifdef ENABLE_FP16
    itensor = std::shared_ptr<HalfTensor>(new HalfTensor(d, buf),
                                          std::default_delete<HalfTensor>());
#else
    throw std::invalid_argument("Error: enable-fp16 is not enabled");
#endif
  } else {
    throw std::invalid_argument(
      "Error: TensorV2 cannot be constructed because the given d_type is not "
      "compatible with itensor. The supported d_types are: FP32, FP16 "
      "(if built with ENABLE_FP16).");
  }
}

TensorV2::TensorV2(
  std::vector<std::vector<std::vector<std::vector<float>>>> const &d,
  ml::train::TensorDim::TensorType t_type) {
  itensor = std::shared_ptr<FloatTensor>(new FloatTensor(d, t_type.format),
                                         std::default_delete<FloatTensor>());
}

#ifdef ENABLE_FP16
TensorV2::TensorV2(
  std::vector<std::vector<std::vector<std::vector<_FP16>>>> const &d,
  ml::train::TensorDim::TensorType t_type) {
  itensor = std::shared_ptr<HalfTensor>(new HalfTensor(d, t_type.format),
                                        std::default_delete<HalfTensor>());
}
#endif

bool TensorV2::operator==(const TensorV2 &rhs) const {
  /// compares tensor information
  if (*itensor == *rhs.itensor) {
    /// compares tensor data
    if (getDataType() == Tdatatype::FP32) {
      return *std::dynamic_pointer_cast<FloatTensor>(itensor) ==
             *std::dynamic_pointer_cast<FloatTensor>(rhs.itensor);
    } else if (getDataType() == Tdatatype::FP16) {
#ifdef ENABLE_FP16
      return *std::dynamic_pointer_cast<HalfTensor>(itensor) ==
             *std::dynamic_pointer_cast<HalfTensor>(rhs.itensor);
#else
      throw std::invalid_argument(
        "Error: HalfTensor cannot be created or used when FP16 is not enabled. "
        "Please check if the tensor data type is set properly.");
#endif
    }
  }
  return false;
}

void TensorV2::allocate() { itensor->allocate(); }

void TensorV2::deallocate() { itensor->deallocate(); }

bool TensorV2::isAllocated() { return itensor->isAllocated(); }

void TensorV2::setValue(float value) { itensor->setValue(value); }

void TensorV2::setValue(unsigned int b, unsigned int c, unsigned int h,
                        unsigned int w, float value) {
  itensor->setValue(b, c, h, w, value);
}

void TensorV2::addValue(unsigned int b, unsigned int c, unsigned int h,
                        unsigned int w, float value, float beta) noexcept {
  itensor->addValue(b, c, h, w, value, beta);
}

void TensorV2::setZero() { itensor->setZero(); }

void TensorV2::setRandNormal(float mean, float stddev) {
  itensor->setRandNormal(mean, stddev);
}

void TensorV2::setRandUniform(float min, float max) {
  itensor->setRandUniform(min, max);
}

void TensorV2::setRandBernoulli(float probability) {
  itensor->setRandBernoulli(probability);
}

void TensorV2::initialize() { itensor->initialize(); }

void TensorV2::initialize(Initializer init) { itensor->initialize(init); }

TensorV2 TensorV2::apply(std::function<TensorV2(TensorV2)> f) const {
  return f(*this);
}

TensorV2 &TensorV2::apply(std::function<TensorV2 &(TensorV2, TensorV2 &)> f,
                          TensorV2 &output) const {
  return f(*this, output);
}

int TensorV2::multiply_i_strided(TensorV2 const &m, const float beta) {
  try {
    this->multiply_strided(m, *this, beta);
  } catch (std::exception &err) {
    ml_loge("%s %s", typeid(err).name(), err.what());
    return ML_ERROR_INVALID_PARAMETER;
  }

  return ML_ERROR_NONE;
}

TensorV2 TensorV2::multiply_strided(TensorV2 const &m, const float beta) const {
  TensorV2 t;
  return this->multiply_strided(m, t, beta);
}

TensorV2 &TensorV2::multiply_strided(TensorV2 const &m, TensorV2 &output,
                                     const float beta) const {
  itensor->multiply_strided(m, output, beta);
  return output;
}

int TensorV2::multiply_i(float const &value) {
  NNTR_THROW_IF(!getContiguous(), std::invalid_argument)
    << getName() << " is not contiguous, cannot multiply";

  return itensor->multiply_i(value);
}

TensorV2 TensorV2::multiply(float const &value) const {
  TensorV2 t;
  return multiply(value, t);
}

TensorV2 &TensorV2::multiply(float const &value, TensorV2 &out) const {
  itensor->multiply(value, out);
  return out;
}

int TensorV2::multiply_i(TensorV2 const &m, const float beta) {
  try {
    this->multiply(m, *this, beta);
  } catch (std::exception &err) {
    ml_loge("%s %s", typeid(err).name(), err.what());
    return ML_ERROR_INVALID_PARAMETER;
  }

  return ML_ERROR_NONE;
}

TensorV2 TensorV2::multiply(TensorV2 const &m, const float beta) const {
  TensorV2 t("", this->getFormat());
  return multiply(m, t, beta);
}

TensorV2 &TensorV2::multiply(TensorV2 const &m, TensorV2 &output,
                             const float beta) const {
  itensor->multiply(m, output, beta);
  return output;
}

int TensorV2::divide_i(float const &value) {
  if (value == 0.0f) {
    return ML_ERROR_INVALID_PARAMETER;
  }
  this->divide(value, *this);
  return ML_ERROR_NONE;
}

TensorV2 TensorV2::divide(float const &value) const {
  TensorV2 output("", getFormat(), getDataType());
  return divide(value, output);
}

TensorV2 &TensorV2::divide(float const &value, TensorV2 &output) const {
  /// @todo add unittest, ZeroDivisionError
  if (value == 0.0f) {
    std::stringstream ss;
    ss << "[Tensor] divide by value failed, value: " << value;
    throw std::invalid_argument(ss.str().c_str());
  }
  itensor->divide(value, output);
  return output;
}

int TensorV2::divide_i(TensorV2 const &m) {
  try {
    this->divide(m, *this);
  } catch (std::exception &err) {
    ml_loge("%s %s", typeid(err).name(), err.what());
    return ML_ERROR_INVALID_PARAMETER;
  }

  return ML_ERROR_NONE;
}

TensorV2 TensorV2::divide(TensorV2 const &m) const {
  TensorV2 output("", getFormat(), getDataType());
  return this->divide(m, output);
}

TensorV2 &TensorV2::divide(TensorV2 const &m, TensorV2 &output) const {
  NNTR_THROW_IF(!getContiguous() || !m.getContiguous() ||
                  !output.getContiguous(),
                std::invalid_argument)
    << getName() << " is not contiguous, cannot divide";
  itensor->divide(m, output);
  return output;
}

int TensorV2::add_i_strided(TensorV2 const &input, const float beta) {
  try {
    this->add_strided(input, *this, beta);
  } catch (std::exception &err) {
    ml_loge("%s %s", typeid(err).name(), err.what());
    return ML_ERROR_INVALID_PARAMETER;
  }

  return ML_ERROR_NONE;
}

TensorV2 TensorV2::add_strided(TensorV2 const &input, const float beta) const {
  TensorV2 output("", getFormat(), getDataType());
  return this->add_strided(input, output, beta);
}

TensorV2 &TensorV2::add_strided(TensorV2 const &input, TensorV2 &output,
                                const float beta) const {
  CREATE_V2_IF_EMPTY_DIMS(output, getDim(), nullptr);

  if (size() != input.size() || size() != output.size())
    throw std::invalid_argument(
      "Strided addition does not support broadcasting");

  itensor->add_strided(input, output, beta);

  return output;
}

int TensorV2::add_i(float const &value) {
  this->add(value, *this);
  return ML_ERROR_NONE;
}

TensorV2 TensorV2::add(float const &value) const {
  TensorV2 t("", getFormat(), getDataType());
  return add(value, t);
}

TensorV2 &TensorV2::add(float const &value, TensorV2 &output) const {
  itensor->add(value, output);
  return output;
}

int TensorV2::add_i(TensorV2 const &m, float const alpha) {
  try {
    this->add(m, *this, alpha);
  } catch (std::exception &err) {
    ml_loge("%s %s", typeid(err).name(), err.what());
    return ML_ERROR_INVALID_PARAMETER;
  }
  return ML_ERROR_NONE;
}

TensorV2 TensorV2::add(TensorV2 const &m, float const alpha) const {
  TensorV2 t("", getFormat(), getDataType());
  return this->add(m, t, alpha);
}

TensorV2 &TensorV2::add(TensorV2 const &m, TensorV2 &output,
                        float const alpha) const {
  NNTR_THROW_IF(!itensor->getContiguous() || !m.getContiguous() ||
                  !output.getContiguous(),
                std::invalid_argument)
    << getName() << " is not contiguous, cannot add";
  itensor->add(m, output, alpha);
  return output;
}

int TensorV2::subtract_i(float const &value) {
  this->subtract(value, *this);
  return ML_ERROR_NONE;
}

TensorV2 TensorV2::subtract(float const &value) const {
  TensorV2 output("", getFormat(), getDataType());
  return subtract(value, output);
}

TensorV2 &TensorV2::subtract(float const &value, TensorV2 &output) const {
  itensor->subtract(value, output);
  return output;
}

int TensorV2::subtract_i(TensorV2 const &m) { return add_i(m, -1); }

TensorV2 TensorV2::subtract(TensorV2 const &m) const { return add(m, -1); }

TensorV2 &TensorV2::subtract(TensorV2 const &m, TensorV2 &output) const {
  return add(m, output, -1);
}

/**
 * This is to sum the Tensor data according to the dim.batch().
 * Therefore the result has M(dim.batch(), 1, 1, 1) dimension.
 */
TensorV2 TensorV2::sum_by_batch() const {
  NNTR_THROW_IF(!getContiguous(), std::invalid_argument)
    << getName() << " is not contiguous, cannot sum";

  TensorV2 output(batch(), 1, 1, 1, this->getFormat(), getDataType());
  itensor->sum_by_batch(output);
  return output;
}

TensorV2 TensorV2::sum(unsigned int axis, float alpha) const {
  TensorV2 output("", this->getFormat(), this->getDataType());
  return sum(axis, output, alpha, 0);
}

TensorV2 &TensorV2::sum(unsigned int axis, TensorV2 &output, float alpha,
                        float beta) const {
  NNTR_THROW_IF(!getContiguous(), std::invalid_argument)
    << getName() << " is not contiguous, cannot sum";

  itensor->sum(axis, output, alpha, beta);
  return output;
}

TensorV2 TensorV2::sum(const std::vector<unsigned int> &axes,
                       float alpha) const {
  TensorV2 output("", this->getFormat());
  return sum(axes, output, alpha);
}

TensorV2 &TensorV2::sum(const std::vector<unsigned int> &axes, TensorV2 &output,
                        float alpha) const {
  if (axes.empty())
    throw std::invalid_argument("empty axes given");

  if (axes.size() == 1) {
    this->sum(axes[0], output, alpha);
  } else {

    /** club axes together */
    TensorV2 new_reshaped = TensorV2(getDim());
    new_reshaped.copy(*this);
    std::vector<unsigned int> continuous_order = {0, 3, 1, 2};
    std::vector<unsigned int> new_axes = {axes[0]};

    for (unsigned int i = 1; i < axes.size(); ++i) {
      if (checkContinuous(axes[i - 1], axes[i])) {
        new_reshaped.mergeAxis(axes[i - 1], axes[i]);
        new_axes.back() = axes[i];
      } else {
        new_axes.push_back(axes[i]);
      }
    }

    TensorV2 ret = new_reshaped.sum(new_axes[0]);
    for (unsigned int i = 1; i < new_axes.size() - 1; ++i)
      ret = ret.sum(axes[i]);
    ret.sum(new_axes.back(), output, alpha);
  }
  return output;
}

<<<<<<< HEAD
=======
TensorV2 TensorV2::average(unsigned int axis) const {
  TensorV2 output("", this->getFormat(), this->getDataType());
  return average(axis, output);
}

TensorV2 &TensorV2::average(unsigned int axis, TensorV2 &output) const {
  if (axis >= TensorDim::MAXDIM)
    throw std::out_of_range(
      "negative axis or axis more then MAXDIM is invalid");

  unsigned int axis_size = getDim()[axis];
  if (axis_size == 1)
    output.copy(*this);
  else
    this->sum(axis, output, 1.0 / ((float)axis_size));

  return output;
}

TensorV2 TensorV2::average(const std::vector<unsigned int> &axes) const {
  TensorV2 output("", this->getFormat(), this->getDataType());
  return average(axes, output);
}

TensorV2 &TensorV2::average(const std::vector<unsigned int> &axes,
                            TensorV2 &output) const {
  if (axes.empty())
    return this->average(output);

  TensorDim ret_shape(getTensorType());

  for (const auto &idx : axes) {
    if (idx >= TensorDim::MAXDIM) {
      throw std::out_of_range("axis more then MAXDIM is invalid");
    }
    ret_shape.setTensorDim(idx, getDim().getTensorDim(idx));
  }

  return this->sum(axes, output, 1.0 / (float)ret_shape.getDataLen());
}

TensorV2 TensorV2::average() const {
  TensorV2 output = *this;
  unsigned int axis = 0;
  if (this->getFormat() == Tformat::NHWC) {
    output.reshape({1, getDim().getDataLen(), 1, 1, this->getTensorType()});
    axis = 1;
  } else {
    output.reshape({1, 1, 1, getDim().getDataLen(), this->getTensorType()});
    axis = 3;
  }
  return output.average(axis);
}

TensorV2 &TensorV2::average(TensorV2 &output) const {
  TensorV2 result = *this;
  result.reshape({1, 1, 1, getDim().getDataLen()});
  return result.average(3, output);
}

>>>>>>> 9cb89990
int TensorV2::pow_i(float exponent) {
  pow(exponent, *this);
  return ML_ERROR_NONE;
}

TensorV2 TensorV2::pow(float exponent) const {
  TensorV2 output("", getFormat(), getDataType());
  return pow(exponent, output);
}

TensorV2 &TensorV2::pow(float exponent, TensorV2 &output) const {
  itensor->pow(exponent, output);
  return output;
}

int TensorV2::erf_i() {
  erf(*this);
  return ML_ERROR_NONE;
}

TensorV2 TensorV2::erf() const {
  TensorV2 output("", getFormat(), getDataType());
  return erf(output);
}

TensorV2 &TensorV2::erf(TensorV2 &output) const {
  itensor->erf(output);
  return output;
}

TensorV2 TensorV2::dot(TensorV2 const &input, bool trans, bool trans_in) const {
  TensorV2 output("", this->getFormat(), this->getDataType());
  dot(input, output, trans, trans_in);

  return output;
}

/**
 * @note: This dot product flattens the fist 3 axis for the purpose of
 * computation. So, while performing, these matrices are behaving as 2-D
 * matrices. The dimensions are restored while returning back the tensor
 * in case of trans is false.
 */
TensorV2 &TensorV2::dot(TensorV2 const &input, TensorV2 &output, bool trans,
                        bool trans_in, float beta) const {
  NNTR_THROW_IF(!getContiguous(), std::invalid_argument)
    << getName() << " is not contiguous. Cannot dot product.";

  itensor->dot(input, output, trans, trans_in, beta);
  return output;
}

TensorV2 &TensorV2::dot_deriv_wrt_1(TensorV2 const &m,
                                    TensorV2 const &output_deriv, bool trans,
                                    bool trans_m, float beta) {
  bool deriv_trans_m = true;
  bool deriv_trans = false;
  /** @todo handle all cases of trans and trans_m */
  if (!trans && trans_m) {
    deriv_trans_m = false;
  }

  return output_deriv.dot(m, *this, deriv_trans, deriv_trans_m, beta);
}

/**
 * @brief compute the derivative wrt m in the m tensor
 * @note The caller tensor must be the same tensor as the one which called the
 * dot() product.
 */
TensorV2 &TensorV2::dot_deriv_wrt_2(TensorV2 &m_deriv,
                                    TensorV2 const &output_deriv, bool trans,
                                    bool trans_m, float beta) const {
  bool deriv_trans_m = false;
  bool deriv_trans = true;
  /** @todo handle all cases of trans and trans_m */

  if (!trans && trans_m) {
    output_deriv.dot(*this, m_deriv, deriv_trans, deriv_trans_m, beta);
    return m_deriv;
  } else {
    return dot(output_deriv, m_deriv, deriv_trans, deriv_trans_m, beta);
  }
}

TensorV2 &TensorV2::dotBatched(TensorV2 const &m, TensorV2 &result, bool trans,
                               bool trans_m, float beta) const {
  if (!result.isAllocated())
    throw std::invalid_argument(
      "Output tensor must be preallocated for dotBatched operation");
  for (unsigned int b = 0; b < batch(); b++) {
    /** @todo try using transpose to speedup the operation */
    const TensorV2 this_b = this->getBatchSlice(b, 1);
    TensorV2 m_b = m.getBatchSlice(b, 1);
    TensorV2 result_b = result.getBatchSlice(b, 1);

    this_b.dot(m_b, result_b, trans, trans_m, beta);
  }

  return result;
}

TensorV2 &TensorV2::dot_batched_deriv_wrt_1(TensorV2 const &m,
                                            TensorV2 const &output_deriv,
                                            bool trans, bool trans_m,
                                            float beta) {
  bool deriv_trans_m = true;
  bool deriv_trans = false;
  /** @todo handle all cases of trans and trans_m */
  if (!trans && trans_m) {
    deriv_trans_m = false;
  }

  return output_deriv.dotBatched(m, *this, deriv_trans, deriv_trans_m, beta);
}

TensorV2 &TensorV2::dot_batched_deriv_wrt_2(TensorV2 &m_deriv,
                                            TensorV2 const &output_deriv,
                                            bool trans, bool trans_m,
                                            float beta) const {
  bool deriv_trans_m = false;
  bool deriv_trans = true;
  /** @todo handle all cases of trans and trans_m */

  if (!trans && trans_m) {
    output_deriv.dotBatched(*this, m_deriv, deriv_trans, deriv_trans_m, beta);
    return m_deriv;
  } else {
    return dotBatched(output_deriv, m_deriv, deriv_trans, deriv_trans_m, beta);
  }
}

TensorV2 TensorV2::dropout_mask(float dropout) const {
  TensorV2 output(getDim());
  output.dropout_mask(dropout);
  return output;
}

void TensorV2::dropout_mask(float dropout) {
  /// @todo add unittest
  NNTR_THROW_IF(dropout < 0 || dropout > 1, std::invalid_argument)
    << "[Tensor::dropout_mask] Dropout rate should be between 0 and 1";

  // if the rate is zero, no change is needed
  if (std::fpclassify(dropout) == FP_ZERO)
    return;

  setRandUniform(0.0, 1.0);
  itensor->dropout_mask(dropout);
}

void TensorV2::filter_mask(const TensorV2 &mask_len, bool reverse) {
  /// @todo add unittest
  itensor->filter_mask(mask_len, reverse);
}

TensorV2 TensorV2::zoneout_mask(float zoneout) {
  TensorV2 output(getDim());
  zoneout_mask(output, zoneout);
  return output;
}

void TensorV2::zoneout_mask(TensorV2 &opposite, float zoneout) {
  NNTR_THROW_IF(getDim() != opposite.getDim(), std::invalid_argument)
    << "[Tensor::zoneout_mask] opposite dimension does not match";

  NNTR_THROW_IF(zoneout < 0 || zoneout > 1, std::invalid_argument)
    << "[Tensor::zoneout_mask] Zoneout rate should be between 0 and 1";

  // if the rate is zero, no change is needed
  if (std::fpclassify(zoneout) == FP_ZERO)
    return;

  itensor->zoneout_mask(opposite, zoneout);
}

void TensorV2::print(std::ostream &out) const { itensor->print(out); }

void TensorV2::putData() const { itensor->putData(); }

void TensorV2::copy(const TensorV2 &from) {
  /// @todo enable copy to non-contiguous tensor
  if (!itensor->getContiguous()) {
    throw std::runtime_error("Cannot copy non-contiguous tensor");
  }

  if (from.size() != 0 && size() == from.size() &&
      getDataType() == from.getDataType()) {
    // if tensor size and data type match, copy data
    itensor->copy(from);
  } else {
    // replace with a new tensor that are the same with the given tensor
    if (from.getDataType() == ml::train::TensorDim::DataType::FP32) {
      TensorV2 t = TensorV2(from.getDim(), from.getData<float>());
      swap(t, *this);
    } else if (from.getDataType() == ml::train::TensorDim::DataType::FP16) {
#ifdef ENABLE_FP16
      TensorV2 t = TensorV2(from.getDim(), from.getData<_FP16>());
      swap(t, *this);
#else
      throw std::invalid_argument("Error: enable-fp16 is not enabled");
#endif
    }
  }
}

void TensorV2::copyData(const TensorV2 &from) { itensor->copyData(from); }

void TensorV2::copy_with_stride(const TensorV2 &from) {
  if (itensor->getDim() == from.getDim()) {
    // if the tensor dim matches, copy the data
    copy(from);
  } else {
    // replace with a new tensor that has the same data as the given tensor
    TensorV2 t = TensorV2(from.getDim(), true);
    for (unsigned int b = 0; b < t.batch(); ++b) {
      for (unsigned int c = 0; c < t.channel(); ++c) {
        for (unsigned int h = 0; h < t.height(); ++h) {
          for (unsigned int w = 0; w < t.width(); ++w) {
            if (getDataType() == ml::train::TensorDim::DataType::FP32) {
              t.setValue(b, c, h, w, from.getValue<float>(b, c, h, w));
            } else if (getDataType() == ml::train::TensorDim::DataType::FP16) {
              /// @todo remove #ifdef ENABLE_FP16
#ifdef ENABLE_FP16
              t.setValue(b, c, h, w, from.getValue<_FP16>(b, c, h, w));
#else
              throw std::invalid_argument("Error: enable-fp16 is not enabled");
#endif
            }
          }
        }
      }
    }
    swap(t, *this);
  }
}

TensorV2 TensorV2::getBatchSlice(size_t offset, unsigned int size) const {
  TensorDim dim_ = getDim();
  dim_.batch(size);

  return getSharedDataTensor(dim_, offset * this->getDim().getFeatureLen(),
                             true, "");
}

TensorV2 TensorV2::clone() const {
  TensorV2 output(getName(), getFormat(), getDataType());
  output.copy(*this);
  return output;
}

TensorV2 TensorV2::transpose(const std::string &direction) const {
  TensorV2 output(getDim());
  transpose(direction, output);
  return output;
}

TensorV2 &TensorV2::transpose(const std::string &direction,
                              TensorV2 &output) const {
  NNTR_THROW_IF(!getContiguous(), std::invalid_argument)
    << getName() << " is not contiguous. Cannot transpose.";

  if (output.getData<char>() == getData<char>()) {
    TensorV2 result = clone();
    return result.transpose(direction, output);
  }

  itensor->transpose(direction, output);

  return output;
}

void TensorV2::reshape(const TensorDim &d) { itensor->reshape(d); }

TensorDim TensorV2::getDim() const { return itensor->getDim(); }

TensorDim::TensorType TensorV2::getTensorType() const {
  return itensor->getTensorType();
};

Initializer TensorV2::getInitializer() const {
  return itensor->getInitializer();
}

TensorDim::Format TensorV2::getFormat() const { return itensor->getFormat(); }

Tdatatype TensorV2::getDataType() const { return itensor->getDataType(); }

const bool TensorV2::getContiguous() const noexcept {
  return itensor->getContiguous();
}

const std::array<size_t, TensorDim::MAXDIM>
TensorV2::getStrides() const noexcept {
  return itensor->getStrides();
}

bool TensorV2::checkContinuous(unsigned int np1, unsigned int np2) const {
  if (np1 > 3 || np2 > 3) {
    throw std::invalid_argument(
      "Error: Input value must be within the range of 0 to 3.");
  }

  if (getFormat() == Tformat::NCHW) {
    if (np1 + 1 == np2)
      return true;
  } else {
    std::vector<unsigned int> continuous_order_nhwc = {0, 3, 1, 2};
    if (continuous_order_nhwc[np2] == continuous_order_nhwc[np1] + 1)
      return true;
  }

  return false;
}

void TensorV2::setName(const std::string &name_) { itensor->setName(name_); }

const std::string &TensorV2::getName() const { return itensor->getName(); }

size_t TensorV2::getIndex(unsigned int b, unsigned int c, unsigned int h,
                          unsigned int w) const noexcept {
  return itensor->getIndex(b, c, h, w);
}

size_t TensorV2::size() const { return itensor->size(); }

bool TensorV2::empty() const { return itensor->empty(); }

size_t TensorV2::bytes() const { return itensor->bytes(); }

size_t TensorV2::batch() const { return itensor->batch(); }

size_t TensorV2::channel() const { return itensor->channel(); }

size_t TensorV2::height() const { return itensor->height(); }

size_t TensorV2::width() const { return itensor->width(); }

void TensorV2::mergeAxis(unsigned int axis1, unsigned int axis2) {
  NNTR_THROW_IF(!getContiguous(), std::invalid_argument)
    << getName() << " is not contiguous, cannot merge axis";

  if (axis2 != axis1 + 1)
    if (!checkContinuous(axis1, axis2))
      throw std::invalid_argument("axis2 must be axis1 + 1 for merging.");

  itensor->mergeAxis(axis1, axis2);
}

void TensorV2::createSharedDataTensor(const TensorV2 &src, TensorV2 &dest,
                                      size_t offset) const {
  itensor->createSharedDataTensor(src.itensor.get(), dest.itensor.get(),
                                  offset);
}

TensorV2 TensorV2::getSharedDataTensor(const TensorDim dim_, size_t offset,
                                       bool reset_stride,
                                       const std::string &name_) const {
  TensorV2 ret = *this;
  itensor->getSharedDataTensor(dim_, offset, reset_stride, name_,
                               ret.itensor.get());
  return ret;
}

} // namespace nntrainer<|MERGE_RESOLUTION|>--- conflicted
+++ resolved
@@ -433,8 +433,6 @@
   return output;
 }
 
-<<<<<<< HEAD
-=======
 TensorV2 TensorV2::average(unsigned int axis) const {
   TensorV2 output("", this->getFormat(), this->getDataType());
   return average(axis, output);
@@ -495,7 +493,6 @@
   return result.average(3, output);
 }
 
->>>>>>> 9cb89990
 int TensorV2::pow_i(float exponent) {
   pow(exponent, *this);
   return ML_ERROR_NONE;
